--- conflicted
+++ resolved
@@ -987,19 +987,8 @@
         "delete-contact": (lambda args: delete_contact(args, abook, nbook)),
         "birthdays": (lambda args: upcoming_birthdays(args, abook)),
         "undo-contact": (lambda args: undo_contact(args, abook)),
+      
         # Нотатки
-<<<<<<< HEAD
-        "add-note": (add_note, nbook),
-        "list-notes": (list_notes, nbook),
-        "search-note": (search_note, nbook),
-        "edit-note": (edit_note, nbook),
-        "delete-note": (delete_note, nbook),
-        "sort-by-date": (sort_notes_by_date, nbook),
-        "search-tag": (search_note_by_tag, nbook),
-        "search-date": (search_note_by_date, nbook),
-        "undo-note": (undo_note, nbook),
-        "list-tags": (list_tags, nbook)
-=======
         "add-note": (lambda args: add_note(args, nbook)),
         "list-notes": (lambda args: list_notes(args, nbook, abook)),
         "search-note": (lambda args: search_note(args, nbook, abook)),
@@ -1009,7 +998,7 @@
         "search-tag": (lambda args: search_note_by_tag(args, nbook, abook)),
         "search-date": (lambda args: search_note_by_date(args, nbook, abook)),
         "undo-note": (lambda args: undo_note(args, nbook))
->>>>>>> af1cdc2a
+        "list-tags": (list_tags, nbook)
     }
 
     help_data_contacts = [
